version: '3.8'

services:
  mongodb:
    image: mongo:latest
    ports:
      - "27017:27017"
    volumes:
      - mongodb_data:/data/db

  machine-learning-client:
    build: ./machine-learning-client
    env_file:
      - .env
    ports:
      - "5002:5002"
    depends_on:
      - mongodb
    environment:
      - MONGO_URI: ${MONGO_URI}

  web-app:
    build: ./web-app
    ports:
<<<<<<< HEAD
      - "5001:5001"
=======
      - "5001:5000"
>>>>>>> f152daf6
    depends_on:
      - mongodb
    environment:
      MONGO_URI: "mongodb://root:example@mongodb:27017"
    volumes:
      - ./web-app/src:/app

volumes:
  mongodb_data:<|MERGE_RESOLUTION|>--- conflicted
+++ resolved
@@ -22,11 +22,7 @@
   web-app:
     build: ./web-app
     ports:
-<<<<<<< HEAD
-      - "5001:5001"
-=======
       - "5001:5000"
->>>>>>> f152daf6
     depends_on:
       - mongodb
     environment:
